#include "QPCommon.h"
#include "drakeFloatingPointUtil.h"
#include "controlUtil.h"
#include <Eigen/StdVector>
#include <map>

#define LEG_INTEGRATOR_DEACTIVATION_MARGIN 0.05

<<<<<<< HEAD
template<int M, int N>
void matlabToCArrayOfArrays(const mxArray *source, const int idx, const char *fieldname, double *destination, int outerStride = -1, int offset = 0)  {
  // Matlab arrays come in as column-major data. To represent a matrix in C++, as we do in our LCM messages, we need an array of arrays. But that convention results in a row-major storage, so we have to be careful about how we copy data in. 
  const mxArray *field = mxGetField(source, idx, fieldname);
  if (!field) {
    field = mxGetPropertySafe(source, idx, fieldname);
  }
  if (outerStride == -1)
    // outerstride should be the # of elems between rows
    outerStride = M;
  //mexWarnMsgTxt("This probably needs an offset");
  Map<Matrix<double, M, N>, 0, OuterStride<>>A(mxGetPrSafe(field)+offset, OuterStride<>(outerStride));
  // C is row-major, matlab is column-major
  Matrix<double, N, M> A_t = A.transpose();
  memcpy(destination, A_t.data(), sizeof(double)*M*N);
  return;
=======
const mxArray* getFieldOrPropertySafe(const mxArray* array, size_t index, std::string const& field_name) {
  const mxArray* field_or_property = mxGetFieldSafe(array, index, field_name);
  if (field_or_property == nullptr) {
    field_or_property = mxGetPropertySafe(array, index, field_name);
  }
  return field_or_property;
>>>>>>> 0c0d1e29
}

double logisticSigmoid(double L, double k, double x, double x0) {
  // Compute the value of the logistic sigmoid f(x) = L / (1 + exp(-k(x - x0)))
  return L / (1.0 + exp(-k * (x - x0)));
}

std::shared_ptr<drake::lcmt_qp_controller_input> encodeQPInputLCM(const mxArray *qp_input) {
  // Take a matlab data structure corresponding to a QPInputConstantHeight object and parse it down to its representation as an equivalent LCM message. 
  std::shared_ptr<drake::lcmt_qp_controller_input> msg (new drake::lcmt_qp_controller_input());

  msg->be_silent = mxGetScalar(myGetProperty(qp_input, "be_silent")) > 0.5;

  msg->timestamp = (int64_t) (mxGetScalar(myGetProperty(qp_input, "timestamp")) * 1000000);

  const mxArray* zmp_data = myGetProperty(qp_input, "zmp_data");

  matlabToCArrayOfArrays(getFieldOrPropertySafe(zmp_data, 0, "A"), msg->zmp_data.A);
  matlabToCArrayOfArrays(getFieldOrPropertySafe(zmp_data, 0, "B"), msg->zmp_data.B);
  matlabToCArrayOfArrays(getFieldOrPropertySafe(zmp_data, 0, "C"), msg->zmp_data.C);
  matlabToCArrayOfArrays(getFieldOrPropertySafe(zmp_data, 0, "D"), msg->zmp_data.D);
  matlabToCArrayOfArrays(getFieldOrPropertySafe(zmp_data, 0, "x0"), msg->zmp_data.x0);
  matlabToCArrayOfArrays(getFieldOrPropertySafe(zmp_data, 0, "y0"), msg->zmp_data.y0);
  matlabToCArrayOfArrays(getFieldOrPropertySafe(zmp_data, 0, "u0"), msg->zmp_data.u0);
  matlabToCArrayOfArrays(getFieldOrPropertySafe(zmp_data, 0, "R"), msg->zmp_data.R);
  matlabToCArrayOfArrays(getFieldOrPropertySafe(zmp_data, 0, "Qy"), msg->zmp_data.Qy);
  matlabToCArrayOfArrays(getFieldOrPropertySafe(zmp_data, 0, "S"), msg->zmp_data.S);
  matlabToCArrayOfArrays(getFieldOrPropertySafe(zmp_data, 0, "s1"), msg->zmp_data.s1);
  matlabToCArrayOfArrays(getFieldOrPropertySafe(zmp_data, 0, "s1dot"), msg->zmp_data.s1dot);
  msg->zmp_data.s2 = mxGetScalar(mxGetFieldSafe(zmp_data, "s2"));
  msg->zmp_data.s2dot = mxGetScalar(mxGetFieldSafe(zmp_data, "s2dot"));
  msg->zmp_data.timestamp = msg->timestamp;


  const mxArray* support_data = myGetProperty(qp_input, "support_data");
  int nsupp = mxGetN(support_data);
  msg->num_support_data = (int32_t) nsupp;
  double double_logic_map[4][1];
  msg->support_data.resize(nsupp);
  if (nsupp > 0) {
    if (mxGetM(support_data) != 1) {
      mexErrMsgTxt("support data should be a struct array with M=1");
    }
    for (int i=0; i < nsupp; i++) {
      msg->support_data[i].timestamp = msg->timestamp;
      msg->support_data[i].body_id = (int32_t) mxGetScalar(myGetField(support_data, i, "body_id"));

      const mxArray *contact_pts = myGetField(support_data, i, "contact_pts");
      if (!contact_pts) mexErrMsgTxt("couldn't get points");
      Map<MatrixXd>contact_pts_mat(mxGetPrSafe(contact_pts), mxGetM(contact_pts), mxGetN(contact_pts));
      msg->support_data[i].num_contact_pts = (int32_t) mxGetN(contact_pts);
      msg->support_data[i].contact_pts.resize(3);
      for (int j=0; j < 3; j++) {
        msg->support_data[i].contact_pts[j].resize(msg->support_data[i].num_contact_pts);
        for (int k=0; k < msg->support_data[i].num_contact_pts; k++) {
          msg->support_data[i].contact_pts[j][k] = contact_pts_mat(j, k);
        }
      }
<<<<<<< HEAD
      matlabToCArrayOfArrays<4, 1>(support_data, i, "support_logic_map", &double_logic_map[0][0]);
=======

      matlabToCArrayOfArrays(getFieldOrPropertySafe(support_data, i, "support_logic_map"), double_logic_map);
>>>>>>> 0c0d1e29
      for (int j=0; j < 4; j++) {
        msg->support_data[i].support_logic_map[j] = (double_logic_map[j][0] != 0);
      }
      msg->support_data[i].mu = mxGetScalar(myGetField(support_data, i, "mu"));
      msg->support_data[i].contact_surfaces = (int32_t) mxGetScalar(myGetField(support_data, i, "contact_surfaces"));
    }
  }

  const mxArray* body_motion_data = myGetProperty(qp_input, "body_motion_data");
  const int nbod = mxGetN(body_motion_data);
  msg->num_tracked_bodies = nbod;
  msg->body_motion_data.resize(nbod);
  if (nbod > 0) {
    if (mxGetM(body_motion_data) != 1) {
      mexErrMsgTxt("body motion data should be a 1xN struct array");
    }
    for (int i=0; i < nbod; i++) {
      msg->body_motion_data[i].timestamp = msg->timestamp;
      msg->body_motion_data[i].body_id = (int32_t) mxGetScalar(mxGetFieldSafe(body_motion_data, i, "body_id"));
      const mwSize* dimts = mxGetDimensions(mxGetFieldSafe(body_motion_data, i, "ts"));
      // support either row or column ts coming in
      if (dimts[1] <= 1 && dimts[0] <= 1) mexErrMsgTxt("ts should be a vector greater than length 1");
      const int lents = std::max(dimts[1], dimts[0]);
      msg->body_motion_data[i].ts = std::vector<double>(mxGetPrSafe(mxGetFieldSafe(body_motion_data, i, "ts")), 
        ((double*)mxGetPrSafe(mxGetFieldSafe(body_motion_data, i, "ts"))) + lents);
      const mxArray* coefs = mxGetFieldSafe(body_motion_data, i, "coefs");
      if (mxGetNumberOfDimensions(coefs) != 3) mexErrMsgTxt("coefs should be a dimension-3 array");
<<<<<<< HEAD
      const mwSize* dimcoefs = mxGetDimensions(coefs);
      if (dimcoefs[0] != 6 || dimcoefs[1] != lents-1 || dimcoefs[2] != 4) mexErrMsgTxt("coefs should be size 6xNx4 where N = len(ts)-1");
      msg->body_motion_data[i].coefs.resize(dimcoefs[1]);
      for (int j=0; j<dimcoefs[1]; j++){
        matlabToCArrayOfArrays<6, 4>(body_motion_data, i, "coefs", &msg->body_motion_data[i].coefs[j].coefs[0][0], dimcoefs[1]*dimcoefs[0], dimcoefs[0]*j);
      }
      msg->body_motion_data[i].num_spline_ts = lents;
      msg->body_motion_data[i].num_spline_coefs = dimcoefs[1];
=======
      const mwSize* dim = mxGetDimensions(coefs);
      if (dim[0] != 6 || dim[1] != 1 || dim[2] != 4) mexErrMsgTxt("coefs should be size 6x1x4");
      matlabToCArrayOfArrays(getFieldOrPropertySafe(body_motion_data, i, "coefs"), msg->body_motion_data[i].coefs);
>>>>>>> 0c0d1e29
      msg->body_motion_data[i].in_floating_base_nullspace = static_cast<bool>(mxGetScalar(mxGetFieldSafe(body_motion_data, i, "in_floating_base_nullspace")));
      msg->body_motion_data[i].control_pose_when_in_contact = static_cast<bool>(mxGetScalar(mxGetFieldSafe(body_motion_data, i, "control_pose_when_in_contact")));
      const mxArray* quat_task_to_world = mxGetFieldSafe(body_motion_data, i, "quat_task_to_world"); 
      sizecheck(quat_task_to_world,4,1);
      memcpy(msg->body_motion_data[i].quat_task_to_world,mxGetPrSafe(quat_task_to_world),sizeof(double)*4);
      const mxArray* translation_task_to_world = mxGetFieldSafe(body_motion_data, i, "translation_task_to_world");
      sizecheck(translation_task_to_world,3,1);
      memcpy(msg->body_motion_data[i].translation_task_to_world, mxGetPrSafe(translation_task_to_world),sizeof(double)*3);
      const mxArray* xyz_kp_multiplier = mxGetFieldSafe(body_motion_data, i, "xyz_kp_multiplier");
      sizecheck(xyz_kp_multiplier,3,1);
      memcpy(msg->body_motion_data[i].xyz_kp_multiplier, mxGetPrSafe(xyz_kp_multiplier), sizeof(double)*3);
      const mxArray* xyz_damping_ratio_multiplier = mxGetFieldSafe(body_motion_data, i, "xyz_damping_ratio_multiplier");
      sizecheck(xyz_damping_ratio_multiplier,3,1);
      memcpy(msg->body_motion_data[i].xyz_damping_ratio_multiplier, mxGetPrSafe(xyz_damping_ratio_multiplier), sizeof(double)*3);
      const mxArray* expmap_kp_multiplier = mxGetFieldSafe(body_motion_data, i, "expmap_kp_multiplier");
      sizecheck(expmap_kp_multiplier,1,1);
      msg->body_motion_data[i].expmap_kp_multiplier = mxGetScalar(expmap_kp_multiplier);
      const mxArray* expmap_damping_ratio_multiplier = mxGetFieldSafe(body_motion_data, i, "expmap_damping_ratio_multiplier");
      sizecheck(expmap_damping_ratio_multiplier,1,1);
      msg->body_motion_data[i].expmap_damping_ratio_multiplier = mxGetScalar(expmap_damping_ratio_multiplier);
      const mxArray* weight_multiplier = mxGetFieldSafe(body_motion_data, i, "weight_multiplier");
      sizecheck(weight_multiplier,6,1);
      memcpy(msg->body_motion_data[i].weight_multiplier, mxGetPrSafe(weight_multiplier), sizeof(double)*6);
    }
  }

  const mxArray* body_wrench_data = myGetProperty(qp_input, "body_wrench_data");
  const int num_external_wrenches = mxGetN(body_wrench_data);
  msg->num_external_wrenches = num_external_wrenches;
  msg->body_wrench_data.resize(num_external_wrenches);
  const int wrench_size = 6;
  if (num_external_wrenches > 0) {
    if (mxGetM(body_wrench_data) != 1) {
      mexErrMsgTxt("body wrench data should be a 1xN struct array");
    }
    for (int i = 0; i < num_external_wrenches; i++) {
      msg->body_wrench_data[i].timestamp = msg->timestamp;
      msg->body_wrench_data[i].body_id = (int32_t) mxGetScalar(myGetField(body_wrench_data, i, "body_id"));
      const mxArray* wrench = myGetField(body_wrench_data, i, "wrench");
      sizecheck(wrench, wrench_size, 1);
      memcpy(msg->body_wrench_data[i].wrench, mxGetPrSafe(wrench), wrench_size * sizeof(double));
    }
  }

  const mxArray* whole_body_data = myGetProperty(qp_input, "whole_body_data");
  if (mxGetN(whole_body_data) != 1 || mxGetM(whole_body_data) != 1) mexErrMsgTxt("whole_body_data should be a 1x1 struct");
  const mxArray* q_des = myGetField(whole_body_data, "q_des");
  if (mxGetN(q_des) != 1) mexErrMsgTxt("q_des should be a column vector");
  const int npos = mxGetM(q_des);
  msg->whole_body_data.timestamp = msg->timestamp;
  msg->whole_body_data.num_positions = npos;
  Map<VectorXd>q_des_vec(mxGetPrSafe(q_des), npos);
  msg->whole_body_data.q_des.resize(npos);

  for (int i=0; i < npos; i++) {
    msg->whole_body_data.q_des[i] = q_des_vec(i);
  }

  const mxArray* condof = myGetField(whole_body_data, "constrained_dofs");
  const int ncons = mxGetNumberOfElements(condof);
  msg->whole_body_data.num_constrained_dofs = ncons;
  msg->whole_body_data.constrained_dofs.resize(ncons);
  if (ncons > 0) {
    if (mxGetN(condof) != 1) mexErrMsgTxt("constrained dofs should be a column vector");
    Map<VectorXd>condof_vec(mxGetPrSafe(condof), ncons);

    for (int i=0; i < ncons; i++) {
      msg->whole_body_data.constrained_dofs[i] = static_cast<int32_t>(condof_vec(i));
    }
  }

  const mxArray* joint_override = myGetProperty(qp_input, "joint_pd_override");
  int num_joint_pd_overrides = mxGetNumberOfElements(joint_override);
  msg->num_joint_pd_overrides = num_joint_pd_overrides;
  msg->joint_pd_override.resize(num_joint_pd_overrides);
  for (int i=0; i < num_joint_pd_overrides; i++) {
    msg->joint_pd_override[i].position_ind = (int32_t) mxGetScalar(myGetField(joint_override, i, "position_ind"));
    msg->joint_pd_override[i].qi_des = mxGetScalar(myGetField(joint_override, i, "qi_des"));
    msg->joint_pd_override[i].qdi_des = mxGetScalar(myGetField(joint_override, i, "qdi_des"));
    msg->joint_pd_override[i].kp = mxGetScalar(myGetField(joint_override, i, "kp"));
    msg->joint_pd_override[i].kd = mxGetScalar(myGetField(joint_override, i, "kd"));
    msg->joint_pd_override[i].weight = mxGetScalar(myGetField(joint_override, i, "weight"));
  }

  msg->param_set_name = mxArrayToString(myGetProperty(qp_input, "param_set_name"));
  return msg;
}

PIDOutput wholeBodyPID(NewQPControllerData *pdata, double t, const Ref<const VectorXd> &q, const Ref<const VectorXd> &qd, const Ref<const VectorXd> &q_des, WholeBodyParams *params) {
  // Run a PID controller on the whole-body state to produce desired accelerations and reference posture
  PIDOutput out;
  double dt = 0;
  int nq = pdata->r->num_positions;
  assert(q.size() == nq);
  assert(qd.size() == pdata->r->num_velocities);
  assert(q_des.size() == params->integrator.gains.size());
  if (nq != pdata->r->num_velocities) {
    mexErrMsgTxt("this function will need to be rewritten when num_pos != num_vel");
  }
  if (pdata->state.t_prev != 0) {
    dt = t - pdata->state.t_prev;
  }
  pdata->state.q_integrator_state = (1-params->integrator.eta) * pdata->state.q_integrator_state + params->integrator.gains.cwiseProduct(q_des - q) * dt;
  pdata->state.q_integrator_state = pdata->state.q_integrator_state.array().max(-params->integrator.clamps.array());
  pdata->state.q_integrator_state = pdata->state.q_integrator_state.array().min(params->integrator.clamps.array());
  out.q_ref = q_des + pdata->state.q_integrator_state;
  out.q_ref = out.q_ref.array().max((pdata->r->joint_limit_min - params->integrator.clamps).array());
  out.q_ref = out.q_ref.array().min((pdata->r->joint_limit_max + params->integrator.clamps).array());

  pdata->state.q_integrator_state = pdata->state.q_integrator_state.array().max(-params->integrator.clamps.array());
  pdata->state.q_integrator_state = pdata->state.q_integrator_state.array().min(params->integrator.clamps.array());

  VectorXd err_q;
  err_q.resize(nq);
  err_q.head<3>() = q_des.head<3>() - q.head<3>();
  for (int j = 3; j < nq; j++) {
    err_q(j) = angleDiff(q(j), q_des(j));
  }
  out.qddot_des = params->Kp.cwiseProduct(err_q) - params->Kd.cwiseProduct(qd);
  out.qddot_des = out.qddot_des.array().max(params->qdd_bounds.min.array());
  out.qddot_des = out.qddot_des.array().min(params->qdd_bounds.max.array());
  return out;
}

VectorXd velocityReference(NewQPControllerData *pdata, double t, const Ref<VectorXd> &q, const Ref<VectorXd> &qd, const Ref<VectorXd> &qdd, bool foot_contact[2], VRefIntegratorParams *params, RobotPropertyCache *rpc) {
  // Integrate expected accelerations to determine a target feed-forward velocity, which we can pass in to Atlas
  int i;
  assert(qdd.size() == pdata->r->num_velocities);

  double dt = 0;
  if (pdata->state.t_prev != 0) {
    dt = t - pdata->state.t_prev;
  }

  VectorXd qdd_limited = qdd;
  // Do not wind the vref integrator up against the joint limits for the legs
  for (i=0; i < rpc->position_indices.r_leg.size(); i++) {
    int pos_ind = rpc->position_indices.r_leg(i);
    if (q(pos_ind) <= pdata->r->joint_limit_min(pos_ind) + LEG_INTEGRATOR_DEACTIVATION_MARGIN) {
      qdd_limited(pos_ind) = std::max(qdd(pos_ind), 0.0);
    } else if (q(pos_ind) >= pdata->r->joint_limit_max(pos_ind) - LEG_INTEGRATOR_DEACTIVATION_MARGIN) {
      qdd_limited(pos_ind) = std::min(qdd(pos_ind), 0.0);
    }
  }
  for (i=0; i < rpc->position_indices.l_leg.size(); i++) {
    int pos_ind = rpc->position_indices.l_leg(i);
    if (q(pos_ind) <= pdata->r->joint_limit_min(pos_ind) + LEG_INTEGRATOR_DEACTIVATION_MARGIN) {
      qdd_limited(pos_ind) = std::max(qdd(pos_ind), 0.0);
    } else if (q(pos_ind) >= pdata->r->joint_limit_max(pos_ind) - LEG_INTEGRATOR_DEACTIVATION_MARGIN) {
      qdd_limited(pos_ind) = std::min(qdd(pos_ind), 0.0);
    }
  }

  pdata->state.vref_integrator_state = (1-params->eta)*pdata->state.vref_integrator_state + params->eta*qd + qdd_limited*dt;

  if (params->zero_ankles_on_contact && foot_contact[0] == 1) {
    for (i=0; i < rpc->position_indices.l_leg_ak.size(); i++) {
      pdata->state.vref_integrator_state(rpc->position_indices.l_leg_ak(i)) = 0;
    }
  }
  if (params->zero_ankles_on_contact && foot_contact[1] == 1) {
    for (i=0; i < rpc->position_indices.r_leg_ak.size(); i++) {
      pdata->state.vref_integrator_state(rpc->position_indices.r_leg_ak(i)) = 0;
    }
  }
  if (pdata->state.foot_contact_prev[0] != foot_contact[0]) {
    // contact state changed, reset integrated velocities
    for (i=0; i < rpc->position_indices.l_leg.size(); i++) {
      pdata->state.vref_integrator_state(rpc->position_indices.l_leg(i)) = qd(rpc->position_indices.l_leg(i));
    }
  }
  if (pdata->state.foot_contact_prev[1] != foot_contact[1]) {
    // contact state changed, reset integrated velocities
    for (i=0; i < rpc->position_indices.r_leg.size(); i++) {
      pdata->state.vref_integrator_state(rpc->position_indices.r_leg(i)) = qd(rpc->position_indices.r_leg(i));
    }
  }

  pdata->state.foot_contact_prev[0] = foot_contact[0];
  pdata->state.foot_contact_prev[1] = foot_contact[1];

  VectorXd qd_err = pdata->state.vref_integrator_state - qd;

  // do not velocity control ankles when in contact
  if (params->zero_ankles_on_contact && foot_contact[0] == 1) {
    for (i=0; i < rpc->position_indices.l_leg_ak.size(); i++) {
      qd_err(rpc->position_indices.l_leg_ak(i)) = 0;
    }
  }
  if (params->zero_ankles_on_contact && foot_contact[1] == 1) {
    for (i=0; i < rpc->position_indices.r_leg_ak.size(); i++) {
      qd_err(rpc->position_indices.r_leg_ak(i)) = 0;
    }
  }

  VectorXd qd_ref = qd_err.array().max(-params->delta_max);
  qd_ref = qd_ref.array().min(params->delta_max);
  return qd_ref;
}

std::vector<SupportStateElement> loadAvailableSupports(std::shared_ptr<drake::lcmt_qp_controller_input> qp_input) {
  // Parse a qp_input LCM message to extract its available supports as a vector of SupportStateElements
  std::vector<SupportStateElement> available_supports;
  available_supports.resize(qp_input->num_support_data);
  for (int i=0; i < qp_input->num_support_data; i++) {
    available_supports[i].body_idx = qp_input->support_data[i].body_id - 1;
    available_supports[i].contact_surface = qp_input->support_data[i].contact_surfaces;
    for (int j=0; j < 4; j++) {
      available_supports[i].support_logic_map[j] = qp_input->support_data[i].support_logic_map[j];
    }
    available_supports[i].contact_pts.resize(qp_input->support_data[i].num_contact_pts);
    for (int j=0; j < qp_input->support_data[i].num_contact_pts; j++) {
      for (int k = 0; k < 3; k++) {
        available_supports[i].contact_pts[j][k] = qp_input->support_data[i].contact_pts[k][j];
      }
      available_supports[i].contact_pts[j][3] = 1;
    }
  }
  return available_supports;
}

void addJointSoftLimits(const JointSoftLimitParams &params, const DrakeRobotState &robot_state, const VectorXd &q_des, std::vector<SupportStateElement> &supports, std::vector<drake::lcmt_joint_pd_override> &joint_pd_override) {
  Matrix<bool, Dynamic, 1> has_joint_override = Matrix<bool, Dynamic, 1>::Zero(q_des.size());
  for (std::vector<drake::lcmt_joint_pd_override>::iterator it = joint_pd_override.begin(); it != joint_pd_override.end(); ++it) {
    has_joint_override(it->position_ind - 1) = true;
  }
  for (int i=0; i < params.lb.size(); i++) {
    if (!has_joint_override(i) && params.enabled(i)) {
      int disable_body_1idx = params.disable_when_body_in_support(i);
      if (disable_body_1idx == 0 || !inSupport(supports, disable_body_1idx - 1)) {
        double w_lb = 0;
        double w_ub = 0;
        if (!isInf(params.lb(i))) {
          w_lb = logisticSigmoid(params.weight(i), params.k_logistic(i), params.lb(i), robot_state.q(i));
        }
        if (!isInf(params.ub(i))) {
          w_ub = logisticSigmoid(params.weight(i), params.k_logistic(i), robot_state.q(i), params.ub(i));
        }
        double weight = std::max(w_ub, w_lb);
        drake::lcmt_joint_pd_override override;
        override.position_ind = i + 1;
        override.qi_des = q_des(i);
        override.qdi_des = 0;
        override.kp = params.kp(i);
        override.kd = params.kd(i);
        override.weight = weight;
        joint_pd_override.push_back(override);
      }
    }
  }
}

void applyJointPDOverride(const std::vector<drake::lcmt_joint_pd_override> &joint_pd_override, const DrakeRobotState &robot_state, PIDOutput &pid_out, VectorXd &w_qdd) {
  for (std::vector<drake::lcmt_joint_pd_override>::const_iterator it = joint_pd_override.begin(); it != joint_pd_override.end(); ++it) {
    int ind = it->position_ind - 1;
    double err_q = it->qi_des - robot_state.q(ind);
    double err_qd = it->qdi_des - robot_state.qd(ind);
    pid_out.qddot_des(ind) = it->kp * err_q + it->kd * err_qd;
    w_qdd(ind) = it->weight;
  }
}

int setupAndSolveQP(NewQPControllerData *pdata, std::shared_ptr<drake::lcmt_qp_controller_input> qp_input, DrakeRobotState &robot_state, const Ref<Matrix<bool, Dynamic, 1>> &b_contact_force, QPControllerOutput *qp_output, std::shared_ptr<QPControllerDebugData> debug) {
  // The primary solve loop for our controller. This constructs and solves a Quadratic Program and produces the instantaneous desired torques, along with reference positions, velocities, and accelerations. It mirrors the Matlab implementation in atlasControllers.InstantaneousQPController.setupAndSolveQP(), and more documentation can be found there. 
  // Note: argument `debug` MAY be set to NULL, which signals that no debug information is requested.

  // look up the param set by name
  AtlasParams *params; 
  std::map<string,AtlasParams>::iterator it;
  it = pdata->param_sets.find(qp_input->param_set_name);
  if (it == pdata->param_sets.end()) {
    mexWarnMsgTxt("Got a param set I don't recognize! Using standing params instead");
    it = pdata->param_sets.find("standing");
    if (it == pdata->param_sets.end()) {
      mexErrMsgTxt("Could not fall back to standing parameters either. I have to give up here.");
    }
  }
  // cout << "using params set: " + it->first + ", ";
  params = &(it->second);
  // mexPrintf("Kp_accel: %f, ", params->Kp_accel);

  int nu = pdata->B.cols();
  int nq = pdata->r->num_positions;

  // zmp_data
  Map<Matrix<double, 4, 4, RowMajor>> A_ls(&qp_input->zmp_data.A[0][0]);
  Map<Matrix<double, 4, 2, RowMajor>> B_ls(&qp_input->zmp_data.B[0][0]);
  Map<Matrix<double, 2, 4, RowMajor>> C_ls(&qp_input->zmp_data.C[0][0]);
  Map<Matrix<double, 2, 2, RowMajor>> D_ls(&qp_input->zmp_data.D[0][0]);
  Map<Matrix<double, 4, 1>> x0(&qp_input->zmp_data.x0[0][0]);
  Map<Matrix<double, 2, 1>> y0(&qp_input->zmp_data.y0[0][0]);
  Map<Matrix<double, 2, 1>> u0(&qp_input->zmp_data.u0[0][0]);
  Map<Matrix<double, 2, 2, RowMajor>> R_ls(&qp_input->zmp_data.R[0][0]);
  Map<Matrix<double, 2, 2, RowMajor>> Qy(&qp_input->zmp_data.Qy[0][0]);
  Map<Matrix<double, 4, 4, RowMajor>> S(&qp_input->zmp_data.S[0][0]);
  Map<Matrix<double, 4, 1>> s1(&qp_input->zmp_data.s1[0][0]);
  Map<Matrix<double, 4, 1>> s1dot(&qp_input->zmp_data.s1dot[0][0]);

  // Active supports
  std::vector<SupportStateElement> available_supports = loadAvailableSupports(qp_input);
  std::vector<SupportStateElement> active_supports = getActiveSupports(pdata->r, pdata->map_ptr, robot_state.q, robot_state.qd, available_supports, b_contact_force, params->contact_threshold, pdata->default_terrain_height);


  // // whole_body_data
  if (qp_input->whole_body_data.num_positions != nq) mexErrMsgTxt("number of positions doesn't match num_dof for this robot");
  Map<VectorXd> q_des(qp_input->whole_body_data.q_des.data(), nq);
  if (qp_input->whole_body_data.constrained_dofs.size() != qp_input->whole_body_data.num_constrained_dofs) {
    mexErrMsgTxt("size of constrained dofs does not match num_constrained_dofs");
  }
  Map<VectorXi> condof(qp_input->whole_body_data.constrained_dofs.data(), qp_input->whole_body_data.num_constrained_dofs);

  PIDOutput pid_out = wholeBodyPID(pdata, robot_state.t, robot_state.q, robot_state.qd, q_des, &params->whole_body);
  VectorXd w_qdd = params->whole_body.w_qdd;

  addJointSoftLimits(params->joint_soft_limits, robot_state, q_des, active_supports, qp_input->joint_pd_override);
  applyJointPDOverride(qp_input->joint_pd_override, robot_state, pid_out, w_qdd);


  qp_output->q_ref = pid_out.q_ref;

  // mu
  // NOTE: we're using the same mu for all supports
  double mu;
  if (qp_input->num_support_data == 0) {
    mu = 1.0;
  } else {
    mu = qp_input->support_data[0].mu;
    for (int i=1; i < qp_input->num_support_data; i++) {
      if (qp_input->support_data[i].mu != mu) {
        mexWarnMsgTxt("Currently, we assume that all supports have the same value of mu");
      }
    }
  }

  const int dim = 3, // 3D
  nd = 2*m_surface_tangents; // for friction cone approx, hard coded for now
  
  assert(nu+6 == nq);

  std::vector<DesiredBodyAcceleration> desired_body_accelerations;
  desired_body_accelerations.resize(qp_input->num_tracked_bodies);
  Vector6d body_v_des, body_vdot_des;
  Vector6d body_vdot;
  Isometry3d body_pose_des;

  for (int i=0; i < qp_input->num_tracked_bodies; i++) {
    if (qp_input->body_motion_data[i].body_id == 0)
      mexErrMsgTxt("Body motion data with body id 0\n");
    int body_or_frame_id0 = qp_input->body_motion_data[i].body_id - 1;
    int true_body_id0 = pdata->r->parseBodyOrFrameID(body_or_frame_id0, NULL);
    double weight = params->body_motion[true_body_id0].weight;
    desired_body_accelerations[i].body_or_frame_id0 = body_or_frame_id0;
    Map<Vector4d> quat_task_to_world(qp_input->body_motion_data[i].quat_task_to_world);
    Map<Vector3d> translation_task_to_world(qp_input->body_motion_data[i].translation_task_to_world);
    desired_body_accelerations[i].T_task_to_world.linear() = quat2rotmat(quat_task_to_world);
    desired_body_accelerations[i].T_task_to_world.translation() = translation_task_to_world;
    Map<Vector3d> xyz_kp_multiplier(qp_input->body_motion_data[i].xyz_kp_multiplier);
    Map<Vector3d> xyz_damping_ratio_multiplier(qp_input->body_motion_data[i].xyz_damping_ratio_multiplier);
    double expmap_kp_multiplier = qp_input->body_motion_data[i].expmap_kp_multiplier;
    double expmap_damping_ratio_multiplier = qp_input->body_motion_data[i].expmap_damping_ratio_multiplier;
    memcpy(desired_body_accelerations[i].weight_multiplier.data(),qp_input->body_motion_data[i].weight_multiplier,sizeof(double)*6);
    pdata->r->findKinematicPath(desired_body_accelerations[i].body_path,0,desired_body_accelerations[i].body_or_frame_id0);
    // Figure out our time index in the piecewise polynomial -- 
    double t_spline = std::max(qp_input->body_motion_data[i].ts[0], 
      std::min(qp_input->body_motion_data[i].ts[qp_input->body_motion_data[i].num_spline_ts-1], robot_state.t));
    int segment_index = 0;
    // the segment index we want is the last one s.t. the end time of the segment 
    // is greater than the current time
    while (robot_state.t >= qp_input->body_motion_data[i].ts[segment_index+1] && segment_index < qp_input->body_motion_data[i].num_spline_coefs - 1)
      segment_index++;
    
    // extract coefs of that spline
    Matrix<double, 6, 4> coefs = Map<Matrix<double, 6, 4, RowMajor>>(&qp_input->body_motion_data[i].coefs[segment_index].coefs[0][0]);

    Vector6d body_Kp;
    body_Kp.head<3>() = (params->body_motion[true_body_id0].Kp.head<3>().array()*xyz_kp_multiplier.array()).matrix();
    body_Kp.tail<3>() = params->body_motion[true_body_id0].Kp.tail<3>()*expmap_kp_multiplier;
    Vector6d body_Kd;
    body_Kd.head<3>() = (params->body_motion[true_body_id0].Kd.head<3>().array()*xyz_damping_ratio_multiplier.array()*xyz_kp_multiplier.array().sqrt()).matrix();
    body_Kd.tail<3>() = params->body_motion[true_body_id0].Kd.tail<3>()*sqrt(expmap_kp_multiplier)*expmap_damping_ratio_multiplier;
    evaluateXYZExpmapCubicSplineSegment(t_spline - qp_input->body_motion_data[i].ts[segment_index], coefs, body_pose_des, body_v_des, body_vdot_des);

    desired_body_accelerations[i].body_vdot = bodySpatialMotionPD(pdata->r, robot_state, body_or_frame_id0, body_pose_des, body_v_des, body_vdot_des, body_Kp, body_Kd,desired_body_accelerations[i].T_task_to_world);
    
    desired_body_accelerations[i].weight = weight;
    desired_body_accelerations[i].accel_bounds = params->body_motion[true_body_id0].accel_bounds;
    desired_body_accelerations[i].control_pose_when_in_contact = qp_input->body_motion_data[i].control_pose_when_in_contact;
  }

  int n_body_accel_eq_constraints = 0;
  for (int i=0; i < desired_body_accelerations.size(); i++) {
    if (desired_body_accelerations[i].weight < 0)
      n_body_accel_eq_constraints++;
  }

  MatrixXd R_DQyD_ls = R_ls + D_ls.transpose()*Qy*D_ls;

  pdata->r->doKinematicsNew(robot_state.q, robot_state.qd);

  //---------------------------------------------------------------------

  int num_active_contact_pts=0;
  for (std::vector<SupportStateElement>::iterator iter = active_supports.begin(); iter!=active_supports.end(); iter++) {
    num_active_contact_pts += iter->contact_pts.size();
  }

  // handle external wrenches to compensate for
  typedef GradientVar<double, TWIST_SIZE, 1> WrenchGradientVarType;
  std::map<int, std::unique_ptr<GradientVar<double, TWIST_SIZE, 1>> > f_ext;
  for (auto it = qp_input->body_wrench_data.begin(); it != qp_input->body_wrench_data.end(); ++it) {
    const drake::lcmt_body_wrench_data& body_wrench_data = *it;
    int body_id = body_wrench_data.body_id - 1;
    f_ext[body_id] = std::unique_ptr<WrenchGradientVarType>(new WrenchGradientVarType(TWIST_SIZE, 1, nq, 0));
    Map<const Matrix<double, TWIST_SIZE, 1> > wrench_in_body_frame(body_wrench_data.wrench);
    auto wrench_in_joint_frame = transformSpatialForce(Isometry3d(pdata->r->bodies[body_id]->T_body_to_joint), wrench_in_body_frame);
    f_ext[body_id]->value() = wrench_in_joint_frame;
  }

  pdata->H = pdata->r->massMatrix<double>().value();
  pdata->C = pdata->r->inverseDynamics(f_ext).value();

  pdata->H_float = pdata->H.topRows(6);
  pdata->H_act = pdata->H.bottomRows(nu);
  pdata->C_float = pdata->C.head<6>();
  pdata->C_act = pdata->C.tail(nu);

  bool include_angular_momentum = (params->W_kdot.array().maxCoeff() > 1e-10);

  if (include_angular_momentum) {
    pdata->Ag = pdata->r->centroidalMomentumMatrix<double>(0).value();
    pdata->Agdot_times_v = pdata->r->centroidalMomentumMatrixDotTimesV<double>(0).value();
    pdata->Ak = pdata->Ag.topRows<3>();
    pdata->Akdot_times_v = pdata->Agdot_times_v.topRows<3>();
  }
  Vector3d xcom;
  // consider making all J's into row-major
  

  if(!pdata->r->getUseNewKinsol())
  {
    pdata->r->getCOM(xcom);
    pdata->r->getCOMJac(pdata->J);
    MatrixXd Jdot;
    pdata->r->getCOMJacDot(Jdot);
    pdata->Jdotv = Jdot*robot_state.qd;
    pdata->J_xy = pdata->J.topRows(2);
    pdata->Jdotv_xy = pdata->Jdotv.head<2>();
  }
  else
  {
    GradientVar<double,3,1> xcom_grad = pdata->r->centerOfMass<double>(1);
    xcom = xcom_grad.value();
    pdata->J = xcom_grad.gradient().value();
    GradientVar<double,3,1> comdotv_grad = pdata->r->centerOfMassJacobianDotTimesV<double>(0);
    pdata->Jdotv = comdotv_grad.value();
    pdata->J_xy = pdata->J.topRows(2);
    pdata->Jdotv_xy = pdata->Jdotv.head<2>();
  }

  MatrixXd Jcom;
  VectorXd Jcomdotv;

  if (x0.size()==6) {
    Jcom = pdata->J;
    Jcomdotv = pdata->Jdotv;
  }
  else {
    Jcom = pdata->J_xy;
    Jcomdotv = pdata->Jdotv_xy;
  }
  
  MatrixXd B,JB,Jp,normals;
  VectorXd Jpdotv;
  int nc = contactConstraintsBV(pdata->r,num_active_contact_pts,mu,active_supports,pdata->map_ptr,B,JB,Jp,Jpdotv,normals,pdata->default_terrain_height);
  int neps = nc*dim;

  VectorXd x_bar,xlimp;
  MatrixXd D_float(6,JB.cols()), D_act(nu,JB.cols());
  if (nc>0) {
    if (x0.size()==6) {
      // x,y,z com 
      xlimp.resize(6); 
      xlimp.topRows(3) = xcom;
      xlimp.bottomRows(3) = Jcom*robot_state.qd;
    }
    else {
      xlimp.resize(4); 
      xlimp.topRows(2) = xcom.topRows(2);
      xlimp.bottomRows(2) = Jcom*robot_state.qd;
    }
    x_bar = xlimp-x0;

    D_float = JB.topRows(6);
    D_act = JB.bottomRows(nu);
  }

  int nf = nc*nd; // number of contact force variables
  int nparams = nq+nf+neps;

  Vector3d kdot_des; 
  if (include_angular_momentum) {
    VectorXd k = pdata->Ak*robot_state.qd;
    kdot_des = -params->Kp_ang*k; // TODO: parameterize
  }
  
  //----------------------------------------------------------------------
  // QP cost function ----------------------------------------------------
  //
  //  min: ybar*Qy*ybar + ubar*R*ubar + (2*S*xbar + s1)*(A*x + B*u) +
  //    w_qdd*quad(qddot_ref - qdd) + w_eps*quad(epsilon) +
  //    w_grf*quad(beta) + quad(kdot_des - (A*qdd + Adot*qd))  
  VectorXd f(nparams);
  {      
    if (nc > 0) {
      // NOTE: moved Hqp calcs below, because I compute the inverse directly for FastQP (and sparse Hqp for gurobi)
      VectorXd tmp = C_ls*xlimp;
      VectorXd tmp1 = Jcomdotv;
      MatrixXd tmp2 = R_DQyD_ls*Jcom;

      pdata->fqp = tmp.transpose()*Qy*D_ls*Jcom;
      // mexPrintf("fqp head: %f %f %f\n", pdata->fqp(0), pdata->fqp(1), pdata->fqp(2));
      pdata->fqp += tmp1.transpose()*tmp2;
      pdata->fqp += (S*x_bar + 0.5*s1).transpose()*B_ls*Jcom;
      pdata->fqp -= u0.transpose()*tmp2;
      pdata->fqp -= y0.transpose()*Qy*D_ls*Jcom;
      pdata->fqp -= (w_qdd.array()*pid_out.qddot_des.array()).matrix().transpose();
      if (include_angular_momentum) {
        pdata->fqp += pdata->Akdot_times_v.transpose()*params->W_kdot*pdata->Ak;
        pdata->fqp -= kdot_des.transpose()*params->W_kdot*pdata->Ak;
      }
      f.head(nq) = pdata->fqp.transpose();
     } else {
      f.head(nq) = -pid_out.qddot_des;
    } 
  }
  f.tail(nf+neps) = VectorXd::Zero(nf+neps);
  
  int neq = 6+neps+6*n_body_accel_eq_constraints+qp_input->whole_body_data.num_constrained_dofs;
  MatrixXd Aeq = MatrixXd::Zero(neq,nparams);
  VectorXd beq = VectorXd::Zero(neq);
  
  // constrained floating base dynamics
  //  H_float*qdd - J_float'*lambda - Dbar_float*beta = -C_float
  Aeq.topLeftCorner(6,nq) = pdata->H_float;
  beq.topRows(6) = -pdata->C_float;
    
  if (nc>0) {
    Aeq.block(0,nq,6,nc*nd) = -D_float;
  }
  
  if (nc > 0) {
    // relative acceleration constraint
    Aeq.block(6,0,neps,nq) = Jp;
    Aeq.block(6,nq,neps,nf) = MatrixXd::Zero(neps,nf);  // note: obvious sparsity here
    Aeq.block(6,nq+nf,neps,neps) = MatrixXd::Identity(neps,neps);             // note: obvious sparsity here
    beq.segment(6,neps) = -Jpdotv -params->Kp_accel*Jp*robot_state.qd; 
  }    
  
  // add in body spatial equality constraints
  // VectorXd body_vdot;
  Vector4d orig1 = Vector4d::Zero();
  orig1(3) = 1.0;
  Vector3d orig = Vector3d::Zero();
  int equality_ind = 6+neps;
  MatrixXd Jb(6,nq);
  Vector6d Jbdotv;	
  for (int i=0; i<desired_body_accelerations.size(); i++) {
    if (desired_body_accelerations[i].weight < 0) { // negative implies constraint
      int body_id0 = pdata->r->parseBodyOrFrameID(desired_body_accelerations[i].body_or_frame_id0,(Matrix4d*)nullptr);
      if (desired_body_accelerations[i].control_pose_when_in_contact || !inSupport(active_supports,body_id0)) {
        auto J_geometric = pdata->r->geometricJacobian<double>(0,desired_body_accelerations[i].body_or_frame_id0,desired_body_accelerations[i].body_or_frame_id0,0,true,(std::vector<int>*)nullptr);
        auto J_geometric_dot_times_v = pdata->r->geometricJacobianDotTimesV<double>(0,desired_body_accelerations[i].body_or_frame_id0,desired_body_accelerations[i].body_or_frame_id0,0); 
        Matrix<double,6,Dynamic> Jb_compact = J_geometric.value();
        Jb = pdata->r->compactToFull<Matrix<double,6,Dynamic>>(Jb_compact,desired_body_accelerations[i].body_path.joint_path,true);
        Jbdotv = J_geometric_dot_times_v.value();

        if (qp_input->body_motion_data[i].in_floating_base_nullspace) {
          Jb.block(0,0,6,6) = MatrixXd::Zero(6,6);
          // Jbdot.block(0,0,6,6) = MatrixXd::Zero(6,6);
        }
        for (int j=0; j<6; j++) {
          if (!std::isnan(desired_body_accelerations[i].body_vdot(j))) {
            Aeq.block(equality_ind,0,1,nq) = Jb.row(j);
            beq[equality_ind++] = -Jbdotv(j) + desired_body_accelerations[i].body_vdot(j);
          }
        }
      }
    }
  }

  if (qp_input->whole_body_data.num_constrained_dofs>0) {
    // add joint acceleration constraints
    for (int i=0; i<qp_input->whole_body_data.num_constrained_dofs; i++) {
      Aeq(equality_ind,(int)condof[i]-1) = 1;
      beq[equality_ind++] = pid_out.qddot_des[(int)condof[i]-1];
    }
  }  
  
  int n_ineq = 2*nu+2*6*desired_body_accelerations.size();
  MatrixXd Ain = MatrixXd::Zero(n_ineq,nparams);  // note: obvious sparsity here
  VectorXd bin = VectorXd::Zero(n_ineq);

  // linear input saturation constraints
  // u=B_act'*(H_act*qdd + C_act - Jz_act'*z - Dbar_act*beta)
  // using transpose instead of inverse because B is orthogonal
  Ain.topLeftCorner(nu,nq) = pdata->B_act.transpose()*pdata->H_act;
  Ain.block(0,nq,nu,nc*nd) = -pdata->B_act.transpose()*D_act;
  bin.head(nu) = -pdata->B_act.transpose()*pdata->C_act + pdata->umax;

  Ain.block(nu,0,nu,nparams) = -1*Ain.block(0,0,nu,nparams);
  bin.segment(nu,nu) = pdata->B_act.transpose()*pdata->C_act - pdata->umin;

  int constraint_start_index = 2*nu;
  for (int i=0; i<desired_body_accelerations.size(); i++) {
    auto J_geometric = pdata->r->geometricJacobian<double>(0,desired_body_accelerations[i].body_or_frame_id0,desired_body_accelerations[i].body_or_frame_id0 ,0,true,(std::vector<int>*)nullptr);
    auto J_geometric_dot_times_v = pdata->r->geometricJacobianDotTimesV<double>(0,desired_body_accelerations[i].body_or_frame_id0,desired_body_accelerations[i].body_or_frame_id0,0);
    Matrix<double,6,Dynamic>Jb_compact = J_geometric.value();
    Jb = pdata->r->compactToFull<Matrix<double,6,Dynamic>>(Jb_compact,desired_body_accelerations[i].body_path.joint_path,true);
    Jbdotv = J_geometric_dot_times_v.value();

    if (qp_input->body_motion_data[i].in_floating_base_nullspace) {
      Jb.block(0,0,6,6) = MatrixXd::Zero(6,6);
      // Jbdot.block(0,0,6,6) = MatrixXd::Zero(6,6);
    }
    Ain.block(constraint_start_index,0,6,pdata->r->num_positions) = Jb;
    bin.segment(constraint_start_index,6) = -Jbdotv + desired_body_accelerations[i].accel_bounds.max;
    constraint_start_index += 6;
    Ain.block(constraint_start_index,0,6,pdata->r->num_positions) = -Jb;
    bin.segment(constraint_start_index,6) = Jbdotv - desired_body_accelerations[i].accel_bounds.min;
    constraint_start_index += 6;
  }
       
  for (int i=0; i<n_ineq; i++) {
    // remove inf constraints---needed by gurobi
    if (std::isinf(double(bin(i)))) {
      Ain.row(i) = 0*Ain.row(i);
      bin(i)=0;
    }  
  }

  GRBmodel * model = nullptr;
  int info=-1;
  
  // set obj,lb,up
  VectorXd lb(nparams), ub(nparams);
  lb.head(nq) = pdata->qdd_lb;
  ub.head(nq) = pdata->qdd_ub;
  lb.segment(nq,nf) = VectorXd::Zero(nf);
  ub.segment(nq,nf) = 1e3*VectorXd::Ones(nf);
  lb.tail(neps) = -params->slack_limit*VectorXd::Ones(neps);
  ub.tail(neps) = params->slack_limit*VectorXd::Ones(neps);

  VectorXd alpha(nparams);

  MatrixXd Qnfdiag(nf,1), Qneps(neps,1);
  std::vector<MatrixXd*> QBlkDiag( nc>0 ? 3 : 1 );  // nq, nf, neps   // this one is for gurobi
  
  VectorXd w = (w_qdd.array() + REG).matrix();

  if (nc != pdata->state.num_active_contact_pts) {
    // Number of contact points has changed, so our active set is invalid
    pdata->state.active.clear();
  }
  pdata->state.num_active_contact_pts = nc;

  #ifdef USE_MATRIX_INVERSION_LEMMA
  double max_body_accel_weight = -numeric_limits<double>::infinity();
  for (int i=0; i < desired_body_accelerations.size(); i++) {
    max_body_accel_weight = max(max_body_accel_weight, desired_body_accelerations[i].weight);
  }
  bool include_body_accel_cost_terms = desired_body_accelerations.size() > 0 && max_body_accel_weight > 1e-10;
  if (pdata->use_fast_qp > 0 && !include_angular_momentum && !include_body_accel_cost_terms)
  { 
    // TODO: update to include angular momentum, body accel objectives.

    //    We want Hqp inverse, which I can compute efficiently using the
    //    matrix inversion lemma (see wikipedia):
    //    inv(A + U'CV) = inv(A) - inv(A)*U* inv([ inv(C)+ V*inv(A)*U ]) V inv(A)
    if (nc>0) {
      MatrixXd Wi = ((1/(w_qdd.array() + REG)).matrix()).asDiagonal();
      if (R_DQyD_ls.trace()>1e-15) { // R_DQyD_ls is not zero
        pdata->Hqp = Wi - Wi*Jcom.transpose()*(R_DQyD_ls.inverse() + Jcom*Wi*Jcom.transpose()).inverse()*Jcom*Wi;
      }
    } 
    else {
      pdata->Hqp = MatrixXd::Constant(nq,1,1/(1+REG));
    }

    #ifdef TEST_FAST_QP
      if (nc>0) {
        MatrixXd Hqp_test(nq,nq);
        MatrixXd W = w.asDiagonal();
        Hqp_test = (Jcom.transpose()*R_DQyD_ls*Jcom + W).inverse();
        if (((Hqp_test-pdata->Hqp).array().abs()).maxCoeff() > 1e-6) {
          mexErrMsgTxt("Q submatrix inverse from matrix inversion lemma does not match direct Q inverse.");
        }
      }
    #endif

    Qnfdiag = MatrixXd::Constant(nf,1,1/REG);
    Qneps = MatrixXd::Constant(neps,1,1/(.001+REG));

    QBlkDiag[0] = &pdata->Hqp;
    if (nc>0) {
      QBlkDiag[1] = &Qnfdiag;
      QBlkDiag[2] = &Qneps;     // quadratic slack var cost, Q(nparams-neps:end,nparams-neps:end)=eye(neps)
    }

    MatrixXd Ain_lb_ub(n_ineq+2*nparams,nparams);
    VectorXd bin_lb_ub(n_ineq+2*nparams);
    Ain_lb_ub << Ain,            // note: obvious sparsity here
    -MatrixXd::Identity(nparams,nparams),
    MatrixXd::Identity(nparams,nparams);
    bin_lb_ub << bin, -lb, ub;

    for (std::set<int>::iterator it = pdata->state.active.begin(); it != pdata->state.active.end(); it++) {
      if (std::isnan(bin_lb_ub(*it)) || std::isinf(bin_lb_ub(*it))) {
        pdata->state.active.clear();
        break;
      }
    }

    info = fastQPThatTakesQinv(QBlkDiag, f, Aeq, beq, Ain_lb_ub, bin_lb_ub, pdata->state.active, alpha);

    //if (info<0)   mexPrintf("fastQP info = %d.  Calling gurobi.\n", info);
  }
  else {
  #endif

    if (nc>0) {
      pdata->Hqp = Jcom.transpose()*R_DQyD_ls*Jcom;
      if (include_angular_momentum) {
        pdata->Hqp += pdata->Ak.transpose()*params->W_kdot*pdata->Ak;
      }
      pdata->Hqp += w_qdd.asDiagonal();
      pdata->Hqp += REG*MatrixXd::Identity(nq,nq);
    } else {
      pdata->Hqp = (1+REG)*MatrixXd::Identity(nq,nq);
    }

    // add in body spatial acceleration cost terms
    for (int i=0; i<desired_body_accelerations.size(); i++) {
      if (desired_body_accelerations[i].weight > 0) {
        int body_id0 = pdata->r->parseBodyOrFrameID(desired_body_accelerations[i].body_or_frame_id0,(Matrix4d*)nullptr);
        if (desired_body_accelerations[i].control_pose_when_in_contact || !inSupport(active_supports,body_id0)) {
          auto J_geometric = pdata->r->geometricJacobian<double>(0,desired_body_accelerations[i].body_or_frame_id0,desired_body_accelerations[i].body_or_frame_id0,0,true,(std::vector<int>*)nullptr);
          auto J_geometric_dot_times_v = pdata->r->geometricJacobianDotTimesV<double>(0,desired_body_accelerations[i].body_or_frame_id0,desired_body_accelerations[i].body_or_frame_id0,0);
          Matrix<double,6,Dynamic> Jb_compact = J_geometric.value();
          Jb = pdata->r->compactToFull<Matrix<double,6,Dynamic>>(Jb_compact,desired_body_accelerations[i].body_path.joint_path,true);
          Jbdotv = J_geometric_dot_times_v.value();

          if (qp_input->body_motion_data[i].in_floating_base_nullspace) {
            Jb.block(0,0,6,6) = MatrixXd::Zero(6,6);
            // Jbdot.block(0,0,6,6) = MatrixXd::Zero(6,6);
          }
          for (int j=0; j<6; j++) {
            if (!std::isnan(desired_body_accelerations[i].body_vdot[j])) {
              pdata->Hqp += desired_body_accelerations[i].weight*desired_body_accelerations[i].weight_multiplier(j)*(Jb.row(j)).transpose()*Jb.row(j);
              f.head(nq).noalias() += desired_body_accelerations[i].weight*desired_body_accelerations[i].weight_multiplier(j)*(Jbdotv(j) - desired_body_accelerations[i].body_vdot[j])*Jb.row(j).transpose();
            }
          }
        }
      }
    }

    Qnfdiag = MatrixXd::Constant(nf,1,params->w_grf+REG);
    Qneps = MatrixXd::Constant(neps,1,params->w_slack+REG);

    QBlkDiag[0] = &pdata->Hqp;
    if (nc>0) {
      QBlkDiag[1] = &Qnfdiag;
      QBlkDiag[2] = &Qneps;     // quadratic slack var cost, Q(nparams-neps:end,nparams-neps:end)=eye(neps)
    }


    MatrixXd Ain_lb_ub(n_ineq+2*nparams,nparams);
    VectorXd bin_lb_ub(n_ineq+2*nparams);
    Ain_lb_ub << Ain,            // note: obvious sparsity here
    -MatrixXd::Identity(nparams,nparams),
    MatrixXd::Identity(nparams,nparams);
    bin_lb_ub << bin, -lb, ub;

    for (std::set<int>::iterator it = pdata->state.active.begin(); it != pdata->state.active.end(); it++) {
      if (std::isnan(bin_lb_ub(*it)) || std::isinf(bin_lb_ub(*it))) {
        pdata->state.active.clear();
        break;
      }
    }

    if (pdata->use_fast_qp > 0)
    { // set up and call fastqp
      info = fastQP(QBlkDiag, f, Aeq, beq, Ain_lb_ub, bin_lb_ub, pdata->state.active, alpha);
      //if (info<0)    mexPrintf("fastQP info=%d... calling Gurobi.\n", info);
    }
    else {
      // use gurobi active set 
      model = gurobiActiveSetQP(pdata->env,QBlkDiag,f,Aeq,beq,Ain,bin,lb,ub,pdata->state.vbasis,pdata->state.vbasis_len,pdata->state.cbasis,pdata->state.cbasis_len,alpha);
      CGE(GRBgetintattr(model,"NumVars",&(pdata->state.vbasis_len)), pdata->env);
      CGE(GRBgetintattr(model,"NumConstrs",&(pdata->state.cbasis_len)), pdata->env);
      info=66;
      //info = -1;
    }

    if (info<0) {
      model = gurobiQP(pdata->env,QBlkDiag,f,Aeq,beq,Ain,bin,lb,ub,pdata->state.active,alpha);
      int status; CGE(GRBgetintattr(model, "Status", &status), pdata->env);
      //if (status!=2) mexPrintf("Gurobi reports non-optimal status = %d\n", status);
    }
  #ifdef USE_MATRIX_INVERSION_LEMMA
  }
  #endif

  //----------------------------------------------------------------------
  // Solve for inputs ----------------------------------------------------
  qp_output->qdd = alpha.head(nq);

  VectorXd beta = alpha.segment(nq,nc*nd);

  // use transpose because B_act is orthogonal
  qp_output->u = pdata->B_act.transpose()*(pdata->H_act*qp_output->qdd + pdata->C_act - D_act*beta);
  for (int i=0; i < qp_output->u.size(); i++) {
    if (isnan(qp_output->u(i))) qp_output->u(i) = 0;
  }
  //y = pdata->B_act.jacobiSvd(ComputeThinU|ComputeThinV).solve(pdata->H_act*qdd + pdata->C_act - Jz_act.transpose()*lambda - D_act*beta);

  bool foot_contact[2];
  foot_contact[0] = b_contact_force(pdata->rpc.body_ids.l_foot) == 1;
  foot_contact[1] = b_contact_force(pdata->rpc.body_ids.r_foot) == 1;
  qp_output->qd_ref = velocityReference(pdata, robot_state.t, robot_state.q, robot_state.qd, qp_output->qdd, foot_contact, &(params->vref_integrator), &(pdata->rpc));

  // Remember t for next time around
  pdata->state.t_prev = robot_state.t;

  // If a debug pointer was passed in, fill it with useful data
  if (debug) {
    debug->active_supports.resize(active_supports.size());
    for (int i=0; i < active_supports.size(); i++) {
      debug->active_supports[i] = active_supports[i];
    }
    debug->nc = nc;
    debug->normals = normals;
    debug->B = B;
    debug->alpha = alpha;
    debug->f = f;
    debug->Aeq = Aeq;
    debug->beq = beq;
    debug->Ain_lb_ub = Ain_lb_ub;
    debug->bin_lb_ub = bin_lb_ub;
    debug->Qnfdiag = Qnfdiag;
    debug->Qneps = Qneps;
    debug->x_bar = x_bar;
    debug->S = S;
    debug->s1 = s1;
    debug->s1dot = s1dot;
    debug->s2dot = qp_input->zmp_data.s2dot;
    debug->A_ls = A_ls;
    debug->B_ls = B_ls;
    debug->Jcom = Jcom;
    debug->Jcomdotv = Jcomdotv;
    debug->beta = beta;
  }

  // if we used gurobi, clean up
  if (model) { 
    GRBfreemodel(model); 
  } 
  //  GRBfreeenv(env);

  return info;
}
<|MERGE_RESOLUTION|>--- conflicted
+++ resolved
@@ -6,31 +6,12 @@
 
 #define LEG_INTEGRATOR_DEACTIVATION_MARGIN 0.05
 
-<<<<<<< HEAD
-template<int M, int N>
-void matlabToCArrayOfArrays(const mxArray *source, const int idx, const char *fieldname, double *destination, int outerStride = -1, int offset = 0)  {
-  // Matlab arrays come in as column-major data. To represent a matrix in C++, as we do in our LCM messages, we need an array of arrays. But that convention results in a row-major storage, so we have to be careful about how we copy data in. 
-  const mxArray *field = mxGetField(source, idx, fieldname);
-  if (!field) {
-    field = mxGetPropertySafe(source, idx, fieldname);
-  }
-  if (outerStride == -1)
-    // outerstride should be the # of elems between rows
-    outerStride = M;
-  //mexWarnMsgTxt("This probably needs an offset");
-  Map<Matrix<double, M, N>, 0, OuterStride<>>A(mxGetPrSafe(field)+offset, OuterStride<>(outerStride));
-  // C is row-major, matlab is column-major
-  Matrix<double, N, M> A_t = A.transpose();
-  memcpy(destination, A_t.data(), sizeof(double)*M*N);
-  return;
-=======
 const mxArray* getFieldOrPropertySafe(const mxArray* array, size_t index, std::string const& field_name) {
-  const mxArray* field_or_property = mxGetFieldSafe(array, index, field_name);
+  const mxArray* field_or_property = mxGetField(array, index, field_name.c_str());
   if (field_or_property == nullptr) {
     field_or_property = mxGetPropertySafe(array, index, field_name);
   }
   return field_or_property;
->>>>>>> 0c0d1e29
 }
 
 double logisticSigmoid(double L, double k, double x, double x0) {
@@ -89,12 +70,8 @@
           msg->support_data[i].contact_pts[j][k] = contact_pts_mat(j, k);
         }
       }
-<<<<<<< HEAD
-      matlabToCArrayOfArrays<4, 1>(support_data, i, "support_logic_map", &double_logic_map[0][0]);
-=======
 
       matlabToCArrayOfArrays(getFieldOrPropertySafe(support_data, i, "support_logic_map"), double_logic_map);
->>>>>>> 0c0d1e29
       for (int j=0; j < 4; j++) {
         msg->support_data[i].support_logic_map[j] = (double_logic_map[j][0] != 0);
       }
@@ -122,20 +99,14 @@
         ((double*)mxGetPrSafe(mxGetFieldSafe(body_motion_data, i, "ts"))) + lents);
       const mxArray* coefs = mxGetFieldSafe(body_motion_data, i, "coefs");
       if (mxGetNumberOfDimensions(coefs) != 3) mexErrMsgTxt("coefs should be a dimension-3 array");
-<<<<<<< HEAD
       const mwSize* dimcoefs = mxGetDimensions(coefs);
       if (dimcoefs[0] != 6 || dimcoefs[1] != lents-1 || dimcoefs[2] != 4) mexErrMsgTxt("coefs should be size 6xNx4 where N = len(ts)-1");
       msg->body_motion_data[i].coefs.resize(dimcoefs[1]);
       for (int j=0; j<dimcoefs[1]; j++){
-        matlabToCArrayOfArrays<6, 4>(body_motion_data, i, "coefs", &msg->body_motion_data[i].coefs[j].coefs[0][0], dimcoefs[1]*dimcoefs[0], dimcoefs[0]*j);
+        matlabToCArrayOfArrays(getFieldOrPropertySafe(body_motion_data, i, "coefs"), msg->body_motion_data[i].coefs[j].coefs);
       }
       msg->body_motion_data[i].num_spline_ts = lents;
       msg->body_motion_data[i].num_spline_coefs = dimcoefs[1];
-=======
-      const mwSize* dim = mxGetDimensions(coefs);
-      if (dim[0] != 6 || dim[1] != 1 || dim[2] != 4) mexErrMsgTxt("coefs should be size 6x1x4");
-      matlabToCArrayOfArrays(getFieldOrPropertySafe(body_motion_data, i, "coefs"), msg->body_motion_data[i].coefs);
->>>>>>> 0c0d1e29
       msg->body_motion_data[i].in_floating_base_nullspace = static_cast<bool>(mxGetScalar(mxGetFieldSafe(body_motion_data, i, "in_floating_base_nullspace")));
       msg->body_motion_data[i].control_pose_when_in_contact = static_cast<bool>(mxGetScalar(mxGetFieldSafe(body_motion_data, i, "control_pose_when_in_contact")));
       const mxArray* quat_task_to_world = mxGetFieldSafe(body_motion_data, i, "quat_task_to_world"); 
