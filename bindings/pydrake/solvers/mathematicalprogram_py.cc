#include <cstddef>
#include <memory>

#include "pybind11/eigen.h"
#include "pybind11/pybind11.h"
#include "pybind11/stl.h"

#include "drake/bindings/pydrake/pydrake_pybind.h"
#include "drake/bindings/pydrake/symbolic_types_pybind.h"
#include "drake/bindings/pydrake/util/drake_optional_pybind.h"
#include "drake/solvers/mathematical_program.h"
#include "drake/solvers/solver_type_converter.h"

using Eigen::Dynamic;
using std::string;
using std::vector;

namespace drake {
namespace pydrake {

using solvers::Binding;
using solvers::BoundingBoxConstraint;
using solvers::Constraint;
using solvers::Cost;
using solvers::EvaluatorBase;
using solvers::LinearConstraint;
using solvers::LinearCost;
using solvers::LinearComplementarityConstraint;
using solvers::LinearEqualityConstraint;
using solvers::MathematicalProgram;
using solvers::MathematicalProgramSolverInterface;
using solvers::MatrixXDecisionVariable;
using solvers::MatrixXIndeterminate;
using solvers::PositiveSemidefiniteConstraint;
using solvers::QuadraticCost;
using solvers::SolutionResult;
using solvers::SolverId;
using solvers::SolverType;
using solvers::SolverTypeConverter;
using solvers::VectorXDecisionVariable;
using solvers::VectorXIndeterminate;
using symbolic::Expression;
using symbolic::Formula;
using symbolic::Monomial;
using symbolic::Polynomial;
using symbolic::Variable;
using symbolic::Variables;

namespace {

/// Helper to adapt SolverType to SolverId.
template <typename Value>
void SetSolverOptionBySolverType(
    MathematicalProgram* self,
    SolverType solver_type, const std::string& key, const Value& value) {
  self->SetSolverOption(SolverTypeConverter::TypeToId(solver_type), key, value);
}

/*
 * Register a Binding template, and add the corresponding overloads to the
 * pybind11 MathematicalProgram class.
 * @param scope The scope this will be added to (e.g., the module).
 * @param pprog_cls Pointer to Python MathematicalProgram class. Overloads will
 * be added to the binding
 * @param name Name of the Cost / Constraint class.
 */
template <typename C>
auto RegisterBinding(py::handle* pscope,
                     py::class_<MathematicalProgram>* pprog_cls,
                     const string& name) {
  auto& scope = *pscope;
  auto& prog_cls = *pprog_cls;
  typedef Binding<C> B;
  string pyname = "Binding_" + name;
  auto binding_cls = py::class_<B>(scope, pyname.c_str())
    .def("constraint", &B::constraint)
    .def("variables", &B::variables);
  // Register overloads for MathematicalProgram class
  prog_cls
    .def("EvalBindingAtSolution",
         static_cast<Eigen::VectorXd(MathematicalProgram::*)(const B&) const>(
             &MathematicalProgram::EvalBindingAtSolution));
  return binding_cls;
}

}  // namespace

PYBIND11_MODULE(_mathematicalprogram_py, m) {
  m.doc() = "Drake MathematicalProgram Bindings";

  py::object variable =
    py::module::import("pydrake.symbolic").attr("Variable");
  py::object variables =
    py::module::import("pydrake.symbolic").attr("Variables");
  py::object expression =
    py::module::import("pydrake.symbolic").attr("Expression");
  py::object formula =
    py::module::import("pydrake.symbolic").attr("Formula");

  py::class_<MathematicalProgramSolverInterface>(
    m, "MathematicalProgramSolverInterface")
    .def("available", &MathematicalProgramSolverInterface::available)
    .def("solver_id", &MathematicalProgramSolverInterface::solver_id)
    .def("Solve", &MathematicalProgramSolverInterface::Solve)
    .def("solver_type", [](const MathematicalProgramSolverInterface& self) {
        return SolverTypeConverter::IdToType(self.solver_id());
    })
    .def("SolverName", [](const MathematicalProgramSolverInterface& self) {
        return self.solver_id().name();
    });

  py::class_<SolverId>(m, "SolverId")
    .def("name", &SolverId::name);

  py::enum_<SolverType>(m, "SolverType")
    .value("kDReal", SolverType::kDReal)
    .value("kEqualityConstrainedQP", SolverType::kEqualityConstrainedQP)
    .value("kGurobi", SolverType::kGurobi)
    .value("kIpopt", SolverType::kIpopt)
    .value("kLinearSystem", SolverType::kLinearSystem)
    .value("kMobyLCP", SolverType::kMobyLCP)
    .value("kMosek", SolverType::kMosek)
    .value("kNlopt", SolverType::kNlopt)
    .value("kSnopt", SolverType::kSnopt);

  py::class_<MathematicalProgram> prog_cls(m, "MathematicalProgram");
<<<<<<< HEAD
  prog_cls
    .def(py::init<>())
    .def("NewContinuousVariables",
         static_cast<VectorXDecisionVariable
         (MathematicalProgram::*)(
             int,
             const std::string&)
         >(&MathematicalProgram::NewContinuousVariables),
         py::arg("rows"),
         py::arg("name") = "x")
    .def("NewContinuousVariables",
         static_cast<MatrixXDecisionVariable
         (MathematicalProgram::*)(
             int,
             int,
             const std::string&)
         >(&MathematicalProgram::NewContinuousVariables),
         py::arg("rows"),
         py::arg("cols"),
         py::arg("name") = "x")
    .def("NewBinaryVariables",
         static_cast<VectorXDecisionVariable
         (MathematicalProgram::*)(
             int,
             const std::string&)
         >(&MathematicalProgram::NewBinaryVariables),
         py::arg("rows"),
         py::arg("name") = "b")
    .def("NewBinaryVariables",
         py::overload_cast<int, int, const string&>(
            &MathematicalProgram::NewBinaryVariables<Dynamic, Dynamic>),
         py::arg("rows"),
         py::arg("cols"),
         py::arg("name") = "b")
    .def("NewSymmetricContinuousVariables",
         // `py::overload_cast` and `overload_cast_explict` struggle with
         // overloads that compete with templated methods.
         [](MathematicalProgram* self, int rows, const string& name) {
           return self->NewSymmetricContinuousVariables(rows, name);
         },
         py::arg("rows"),
         py::arg("name") = "Symmetric")
    .def("AddLinearConstraint",
         static_cast<Binding<LinearConstraint>
         (MathematicalProgram::*)(
             const Expression&,
             double,
             double)
         >(&MathematicalProgram::AddLinearConstraint))
    .def("AddLinearConstraint",
         static_cast<Binding<LinearConstraint>
         (MathematicalProgram::*)(
             const Formula&)
         >(&MathematicalProgram::AddLinearConstraint))
    .def("AddPositiveSemidefiniteConstraint",
         [](MathematicalProgram* self,
            const Eigen::Ref<const MatrixXDecisionVariable>& vars) {
           return self->AddPositiveSemidefiniteConstraint(vars);
         })
    .def("AddLinearComplementarityConstraint",
           static_cast<Binding<LinearComplementarityConstraint> (
           MathematicalProgram::*)(
               const Eigen::Ref<const Eigen::MatrixXd>&,
               const Eigen::Ref<const Eigen::VectorXd>&,
               const Eigen::Ref<const VectorXDecisionVariable>&)>(
               &MathematicalProgram::AddLinearComplementarityConstraint))
    .def("AddLinearCost",
         static_cast<Binding<LinearCost>
         (MathematicalProgram::*)(
          const Expression&)
         >(&MathematicalProgram::AddLinearCost))
    .def("AddQuadraticCost",
         static_cast<Binding<QuadraticCost>
         (MathematicalProgram::*)(
             const Eigen::Ref<const Eigen::MatrixXd>&,
             const Eigen::Ref<const Eigen::VectorXd>&,
             const Eigen::Ref<const VectorXDecisionVariable>&)
         >(&MathematicalProgram::AddQuadraticCost))
    .def("AddQuadraticCost",
         static_cast<Binding<QuadraticCost>
         (MathematicalProgram::*)(
             const Expression&)
         >(&MathematicalProgram::AddQuadraticCost))
    .def("Solve", &MathematicalProgram::Solve)
    .def("GetSolverId", &MathematicalProgram::GetSolverId)
    .def("linear_constraints", &MathematicalProgram::linear_constraints)
    .def("linear_equality_constraints",
         &MathematicalProgram::linear_equality_constraints)
    .def("bounding_box_constraints",
         &MathematicalProgram::bounding_box_constraints)
    .def("linear_costs", &MathematicalProgram::linear_costs)
    .def("quadratic_costs", &MathematicalProgram::quadratic_costs)
    .def("FindDecisionVariableIndex",
         &MathematicalProgram::FindDecisionVariableIndex)
    .def("num_vars", &MathematicalProgram::num_vars)
    .def("GetSolution", [](const MathematicalProgram& prog,
                            const Variable& var) {
      return prog.GetSolution(var);
    })
    .def("GetSolution",
         [](const MathematicalProgram& prog,
            const VectorXDecisionVariable& var) {
      return prog.GetSolution(var);
    })
    .def("GetSolution",
         [](const MathematicalProgram& prog,
            const MatrixXDecisionVariable& var) {
      return prog.GetSolution(var);
    })
    .def("SetSolverOption", &SetSolverOptionBySolverType<double>)
    .def("SetSolverOption", &SetSolverOptionBySolverType<int>)
    .def("SetSolverOption", &SetSolverOptionBySolverType<string>);
=======
  prog_cls.def(py::init<>())
      .def("NewContinuousVariables",
           static_cast<VectorXDecisionVariable(MathematicalProgram::*)(
               int, const std::string&)>(
               &MathematicalProgram::NewContinuousVariables),
           py::arg("rows"), py::arg("name") = "x")
      .def("NewContinuousVariables",
           static_cast<MatrixXDecisionVariable(MathematicalProgram::*)(
               int, int, const std::string&)>(
               &MathematicalProgram::NewContinuousVariables),
           py::arg("rows"), py::arg("cols"), py::arg("name") = "x")
      .def("NewBinaryVariables",
           static_cast<VectorXDecisionVariable(MathematicalProgram::*)(
               int, const std::string&)>(
               &MathematicalProgram::NewBinaryVariables),
           py::arg("rows"), py::arg("name") = "b")
      .def("NewBinaryVariables",
           py::overload_cast<int, int, const string&>(
               &MathematicalProgram::NewBinaryVariables<Dynamic, Dynamic>),
           py::arg("rows"), py::arg("cols"), py::arg("name") = "b")
      .def("NewSymmetricContinuousVariables",
           // `py::overload_cast` and `overload_cast_explict` struggle with
           // overloads that compete with templated methods.
           [](MathematicalProgram* self, int rows, const string& name) {
             return self->NewSymmetricContinuousVariables(rows, name);
           },
           py::arg("rows"), py::arg("name") = "Symmetric")
      .def("NewFreePolynomial", &MathematicalProgram::NewFreePolynomial,
           py::arg("indeterminates"), py::arg("deg"),
           py::arg("coeff_name") = "a")
      .def("NewSosPolynomial",
           static_cast<
               std::pair<Polynomial, Binding<PositiveSemidefiniteConstraint>> (
                   MathematicalProgram::*)(
                   const Eigen::Ref<const VectorX<Monomial>>&)>(
               &MathematicalProgram::NewSosPolynomial))
      .def("NewSosPolynomial",
           static_cast<
               std::pair<Polynomial, Binding<PositiveSemidefiniteConstraint>> (
                   MathematicalProgram::*)(const Variables&, int)>(
               &MathematicalProgram::NewSosPolynomial))
      .def("NewIndeterminates",
           static_cast<VectorXIndeterminate(MathematicalProgram::*)(
               int, const std::string&)>(
               &MathematicalProgram::NewIndeterminates),
           py::arg("rows"), py::arg("name") = "x")
      .def("NewIndeterminates",
           static_cast<MatrixXIndeterminate(MathematicalProgram::*)(
               int, int, const std::string&)>(
               &MathematicalProgram::NewIndeterminates),
           py::arg("rows"), py::arg("cols"), py::arg("name") = "X")
      .def("AddLinearConstraint",
           static_cast<Binding<LinearConstraint>(MathematicalProgram::*)(
               const Expression&, double, double)>(
               &MathematicalProgram::AddLinearConstraint))
      .def("AddLinearConstraint",
           static_cast<Binding<LinearConstraint> (MathematicalProgram::*)(
               const Formula&)>(&MathematicalProgram::AddLinearConstraint))
      .def("AddPositiveSemidefiniteConstraint",
           [](MathematicalProgram* self,
              const Eigen::Ref<const MatrixXDecisionVariable>& vars) {
             return self->AddPositiveSemidefiniteConstraint(vars);
           })
      .def("AddLinearCost",
           static_cast<Binding<LinearCost> (MathematicalProgram::*)(
               const Expression&)>(&MathematicalProgram::AddLinearCost))
      .def("AddQuadraticCost",
           static_cast<Binding<QuadraticCost> (MathematicalProgram::*)(
               const Eigen::Ref<const Eigen::MatrixXd>&,
               const Eigen::Ref<const Eigen::VectorXd>&,
               const Eigen::Ref<const VectorXDecisionVariable>&)>(
               &MathematicalProgram::AddQuadraticCost))
      .def("AddQuadraticCost",
           static_cast<Binding<QuadraticCost> (MathematicalProgram::*)(
               const Expression&)>(&MathematicalProgram::AddQuadraticCost))
      .def("AddSosConstraint",
           static_cast<std::pair<Binding<PositiveSemidefiniteConstraint>,
                                 Binding<LinearEqualityConstraint>> (
               MathematicalProgram::*)(
               const Polynomial&, const Eigen::Ref<const VectorX<Monomial>>&)>(
               &MathematicalProgram::AddSosConstraint))
      .def("AddSosConstraint",
           static_cast<std::pair<Binding<PositiveSemidefiniteConstraint>,
                                 Binding<LinearEqualityConstraint>> (
               MathematicalProgram::*)(const Polynomial&)>(
               &MathematicalProgram::AddSosConstraint))
      .def("AddSosConstraint",
           static_cast<std::pair<Binding<PositiveSemidefiniteConstraint>,
                                 Binding<LinearEqualityConstraint>> (
               MathematicalProgram::*)(
               const Expression&, const Eigen::Ref<const VectorX<Monomial>>&)>(
               &MathematicalProgram::AddSosConstraint))
      .def("AddSosConstraint",
           static_cast<std::pair<Binding<PositiveSemidefiniteConstraint>,
                                 Binding<LinearEqualityConstraint>> (
               MathematicalProgram::*)(const Expression&)>(
               &MathematicalProgram::AddSosConstraint))
      .def("Solve", &MathematicalProgram::Solve)
      .def("GetSolverId", &MathematicalProgram::GetSolverId)
      .def("linear_constraints", &MathematicalProgram::linear_constraints)
      .def("linear_equality_constraints",
           &MathematicalProgram::linear_equality_constraints)
      .def("bounding_box_constraints",
           &MathematicalProgram::bounding_box_constraints)
      .def("linear_costs", &MathematicalProgram::linear_costs)
      .def("quadratic_costs", &MathematicalProgram::quadratic_costs)
      .def("FindDecisionVariableIndex",
           &MathematicalProgram::FindDecisionVariableIndex)
      .def("num_vars", &MathematicalProgram::num_vars)
      .def("GetSolution",
           [](const MathematicalProgram& prog, const Variable& var) {
             return prog.GetSolution(var);
           })
      .def("GetSolution",
           [](const MathematicalProgram& prog,
              const VectorXDecisionVariable& var) {
             return prog.GetSolution(var);
           })
      .def("GetSolution",
           [](const MathematicalProgram& prog,
              const MatrixXDecisionVariable& var) {
             return prog.GetSolution(var);
           })
      .def("SetSolverOption", &SetSolverOptionBySolverType<double>)
      .def("SetSolverOption", &SetSolverOptionBySolverType<int>)
      .def("SetSolverOption", &SetSolverOptionBySolverType<string>);
>>>>>>> bfb04435

  py::enum_<SolutionResult>(m, "SolutionResult")
    .value("kSolutionFound", SolutionResult::kSolutionFound)
    .value("kInvalidInput", SolutionResult::kInvalidInput)
    .value("kInfeasibleConstraints",
           SolutionResult::kInfeasibleConstraints)
    .value("kUnbounded", SolutionResult::kUnbounded)
    .value("kUnknownError", SolutionResult::kUnknownError)
    .value("kInfeasible_Or_Unbounded",
           SolutionResult::kInfeasible_Or_Unbounded);

  // TODO(eric.cousineau): Expose Eval() in a Python-friendly fashion.
  py::class_<EvaluatorBase, std::shared_ptr<EvaluatorBase>>(m, "EvaluatorBase")
    .def("num_outputs", &EvaluatorBase::num_outputs)
    .def("num_vars", &EvaluatorBase::num_vars);

  py::class_<Constraint, EvaluatorBase, std::shared_ptr<Constraint>>(
    m, "Constraint")
    .def("num_constraints", &Constraint::num_constraints)
    .def("lower_bound", &Constraint::lower_bound)
    .def("upper_bound", &Constraint::upper_bound);

  py::class_<LinearConstraint, Constraint, std::shared_ptr<LinearConstraint>>(
    m, "LinearConstraint")
    .def("A", &LinearConstraint::A);

  py::class_<LinearEqualityConstraint, LinearConstraint,
             std::shared_ptr<LinearEqualityConstraint>>(
    m, "LinearEqualityConstraint");

  py::class_<BoundingBoxConstraint, LinearConstraint,
             std::shared_ptr<BoundingBoxConstraint>>(
    m, "BoundingBoxConstraint");

  py::class_<PositiveSemidefiniteConstraint, Constraint,
             std::shared_ptr<PositiveSemidefiniteConstraint>>(
    m, "PositiveSemidefiniteConstraint");

  py::class_<LinearComplementarityConstraint, Constraint,
             std::shared_ptr<LinearComplementarityConstraint>>(
      m, "LinearComplementarityConstraint");

  RegisterBinding<LinearConstraint>(&m, &prog_cls, "LinearConstraint");
  RegisterBinding<LinearEqualityConstraint>(&m, &prog_cls,
                                            "LinearEqualityConstraint");
  RegisterBinding<BoundingBoxConstraint>(&m, &prog_cls,
                                         "BoundingBoxConstraint");
  RegisterBinding<PositiveSemidefiniteConstraint>(&m, &prog_cls,
    "PositiveSemidefiniteConstraint");
  RegisterBinding<LinearComplementarityConstraint>(&m, &prog_cls,
    "LinearComplementarityConstraint");

  // Mirror procedure for costs
  py::class_<Cost, std::shared_ptr<Cost>> cost(
    m, "Cost");

  py::class_<LinearCost, Cost, std::shared_ptr<LinearCost>>(
    m, "LinearCost")
    .def("a", &LinearCost::a)
    .def("b", &LinearCost::b);

  py::class_<QuadraticCost, Cost,
             std::shared_ptr<QuadraticCost>>(m, "QuadraticCost")
    .def("Q", &QuadraticCost::Q)
    .def("b", &QuadraticCost::b)
    .def("c", &QuadraticCost::c);

  RegisterBinding<LinearCost>(&m, &prog_cls, "LinearCost");
  RegisterBinding<QuadraticCost>(&m, &prog_cls, "QuadraticCost");
}

}  // namespace pydrake
}  // namespace drake<|MERGE_RESOLUTION|>--- conflicted
+++ resolved
@@ -124,120 +124,6 @@
     .value("kSnopt", SolverType::kSnopt);
 
   py::class_<MathematicalProgram> prog_cls(m, "MathematicalProgram");
-<<<<<<< HEAD
-  prog_cls
-    .def(py::init<>())
-    .def("NewContinuousVariables",
-         static_cast<VectorXDecisionVariable
-         (MathematicalProgram::*)(
-             int,
-             const std::string&)
-         >(&MathematicalProgram::NewContinuousVariables),
-         py::arg("rows"),
-         py::arg("name") = "x")
-    .def("NewContinuousVariables",
-         static_cast<MatrixXDecisionVariable
-         (MathematicalProgram::*)(
-             int,
-             int,
-             const std::string&)
-         >(&MathematicalProgram::NewContinuousVariables),
-         py::arg("rows"),
-         py::arg("cols"),
-         py::arg("name") = "x")
-    .def("NewBinaryVariables",
-         static_cast<VectorXDecisionVariable
-         (MathematicalProgram::*)(
-             int,
-             const std::string&)
-         >(&MathematicalProgram::NewBinaryVariables),
-         py::arg("rows"),
-         py::arg("name") = "b")
-    .def("NewBinaryVariables",
-         py::overload_cast<int, int, const string&>(
-            &MathematicalProgram::NewBinaryVariables<Dynamic, Dynamic>),
-         py::arg("rows"),
-         py::arg("cols"),
-         py::arg("name") = "b")
-    .def("NewSymmetricContinuousVariables",
-         // `py::overload_cast` and `overload_cast_explict` struggle with
-         // overloads that compete with templated methods.
-         [](MathematicalProgram* self, int rows, const string& name) {
-           return self->NewSymmetricContinuousVariables(rows, name);
-         },
-         py::arg("rows"),
-         py::arg("name") = "Symmetric")
-    .def("AddLinearConstraint",
-         static_cast<Binding<LinearConstraint>
-         (MathematicalProgram::*)(
-             const Expression&,
-             double,
-             double)
-         >(&MathematicalProgram::AddLinearConstraint))
-    .def("AddLinearConstraint",
-         static_cast<Binding<LinearConstraint>
-         (MathematicalProgram::*)(
-             const Formula&)
-         >(&MathematicalProgram::AddLinearConstraint))
-    .def("AddPositiveSemidefiniteConstraint",
-         [](MathematicalProgram* self,
-            const Eigen::Ref<const MatrixXDecisionVariable>& vars) {
-           return self->AddPositiveSemidefiniteConstraint(vars);
-         })
-    .def("AddLinearComplementarityConstraint",
-           static_cast<Binding<LinearComplementarityConstraint> (
-           MathematicalProgram::*)(
-               const Eigen::Ref<const Eigen::MatrixXd>&,
-               const Eigen::Ref<const Eigen::VectorXd>&,
-               const Eigen::Ref<const VectorXDecisionVariable>&)>(
-               &MathematicalProgram::AddLinearComplementarityConstraint))
-    .def("AddLinearCost",
-         static_cast<Binding<LinearCost>
-         (MathematicalProgram::*)(
-          const Expression&)
-         >(&MathematicalProgram::AddLinearCost))
-    .def("AddQuadraticCost",
-         static_cast<Binding<QuadraticCost>
-         (MathematicalProgram::*)(
-             const Eigen::Ref<const Eigen::MatrixXd>&,
-             const Eigen::Ref<const Eigen::VectorXd>&,
-             const Eigen::Ref<const VectorXDecisionVariable>&)
-         >(&MathematicalProgram::AddQuadraticCost))
-    .def("AddQuadraticCost",
-         static_cast<Binding<QuadraticCost>
-         (MathematicalProgram::*)(
-             const Expression&)
-         >(&MathematicalProgram::AddQuadraticCost))
-    .def("Solve", &MathematicalProgram::Solve)
-    .def("GetSolverId", &MathematicalProgram::GetSolverId)
-    .def("linear_constraints", &MathematicalProgram::linear_constraints)
-    .def("linear_equality_constraints",
-         &MathematicalProgram::linear_equality_constraints)
-    .def("bounding_box_constraints",
-         &MathematicalProgram::bounding_box_constraints)
-    .def("linear_costs", &MathematicalProgram::linear_costs)
-    .def("quadratic_costs", &MathematicalProgram::quadratic_costs)
-    .def("FindDecisionVariableIndex",
-         &MathematicalProgram::FindDecisionVariableIndex)
-    .def("num_vars", &MathematicalProgram::num_vars)
-    .def("GetSolution", [](const MathematicalProgram& prog,
-                            const Variable& var) {
-      return prog.GetSolution(var);
-    })
-    .def("GetSolution",
-         [](const MathematicalProgram& prog,
-            const VectorXDecisionVariable& var) {
-      return prog.GetSolution(var);
-    })
-    .def("GetSolution",
-         [](const MathematicalProgram& prog,
-            const MatrixXDecisionVariable& var) {
-      return prog.GetSolution(var);
-    })
-    .def("SetSolverOption", &SetSolverOptionBySolverType<double>)
-    .def("SetSolverOption", &SetSolverOptionBySolverType<int>)
-    .def("SetSolverOption", &SetSolverOptionBySolverType<string>);
-=======
   prog_cls.def(py::init<>())
       .def("NewContinuousVariables",
            static_cast<VectorXDecisionVariable(MathematicalProgram::*)(
@@ -301,6 +187,13 @@
               const Eigen::Ref<const MatrixXDecisionVariable>& vars) {
              return self->AddPositiveSemidefiniteConstraint(vars);
            })
+      .def("AddLinearComplementarityConstraint",
+           static_cast<Binding<LinearComplementarityConstraint> (
+           MathematicalProgram::*)(
+               const Eigen::Ref<const Eigen::MatrixXd>&,
+               const Eigen::Ref<const Eigen::VectorXd>&,
+               const Eigen::Ref<const VectorXDecisionVariable>&)>(
+               &MathematicalProgram::AddLinearComplementarityConstraint))
       .def("AddLinearCost",
            static_cast<Binding<LinearCost> (MathematicalProgram::*)(
                const Expression&)>(&MathematicalProgram::AddLinearCost))
@@ -364,7 +257,6 @@
       .def("SetSolverOption", &SetSolverOptionBySolverType<double>)
       .def("SetSolverOption", &SetSolverOptionBySolverType<int>)
       .def("SetSolverOption", &SetSolverOptionBySolverType<string>);
->>>>>>> bfb04435
 
   py::enum_<SolutionResult>(m, "SolutionResult")
     .value("kSolutionFound", SolutionResult::kSolutionFound)
