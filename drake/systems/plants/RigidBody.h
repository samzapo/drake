--- conflicted
+++ resolved
@@ -252,12 +252,8 @@
 
   // The starting index of this rigid body's joint's velocity value(s) within
   // the parent tree's state vector.
-<<<<<<< HEAD
-  int velocity_start_index_;
+  int velocity_start_index_{0};
 
   // A list of visual elements for this RigidBody.
   DrakeShapes::VectorOfVisualElements visual_elements_;
-=======
-  int velocity_start_index_{0};
->>>>>>> 4e11d67d
 };