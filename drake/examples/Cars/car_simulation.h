--- conflicted
+++ resolved
@@ -50,8 +50,6 @@
                                                        double* duration);
 
 /**
-<<<<<<< HEAD
-=======
  * Parses the simulation duration from the command line arguments. The duration
  * is specified by two sucessive tokens. The first token is "--duration" while
  * the second token is a string representation of a double value.
@@ -72,7 +70,6 @@
 void SetRigidBodySystemParameters(RigidBodySystem* rigid_body_sys);
 
 /**
->>>>>>> a1ebf501
  * Adds a terrain to the specified rigid body tree.
  *
  * @param rigid_body_tree The rigid body tree.
@@ -81,11 +78,7 @@
  */
 DRAKECARS_EXPORT
 void AddFlatTerrain(const std::shared_ptr<RigidBodyTree>& rigid_body_tree,
-<<<<<<< HEAD
-	double box_width = 1000, double box_depth = 10);
-=======
                     double box_width = 1000, double box_depth = 10);
->>>>>>> a1ebf501
 
 /**
  * Creates a vehicle system by instantiating PD controllers for the actuators
